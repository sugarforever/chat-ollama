// https://nuxt.com/docs/api/configuration/nuxt-config
export default defineNuxtConfig({
  devtools: { enabled: true },
  modules: [
    '@nuxt/ui',
    '@vueuse/nuxt',
    ['@nuxtjs/google-fonts', {
      families: {
        'Noto Sans': true,
        'Josefin+Sans': true,
        Lato: [100, 300],
        Raleway: {
          wght: [100, 400],
          ital: [100]
        },
        Inter: '200..700',
        'Crimson Pro': {
          wght: '200..900',
          ital: '200..700',
        }
      }
    }]
  ],
  nitro: {
    experimental: {
      openAPI: true
    }
  },
  ui: {
    icons: ['heroicons', 'iconoir', 'material-symbols', 'mdi']
  },
  css: [
    '~/assets/index.scss',
<<<<<<< HEAD
  ],
  app: {
    head: {
      link: [
        {
          rel: 'icon',
          type: 'image/svg+xml',
          href: '/logo.svg',
        },
      ]
    }
  }
=======
  ], runtimeConfig: {
    jina: {
      reader: false
    }, // can be overridden by NUXT_JINA_READER environment variable
  },
>>>>>>> 1d417a31
})<|MERGE_RESOLUTION|>--- conflicted
+++ resolved
@@ -31,7 +31,6 @@
   },
   css: [
     '~/assets/index.scss',
-<<<<<<< HEAD
   ],
   app: {
     head: {
@@ -43,12 +42,10 @@
         },
       ]
     }
-  }
-=======
-  ], runtimeConfig: {
+  },
+  runtimeConfig: {
     jina: {
       reader: false
     }, // can be overridden by NUXT_JINA_READER environment variable
-  },
->>>>>>> 1d417a31
+  }
 })