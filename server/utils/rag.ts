import { Document } from "@langchain/core/documents"
import { PDFLoader } from "langchain/document_loaders/fs/pdf"
import { TextLoader } from "langchain/document_loaders/fs/text"
import { JSONLoader } from "langchain/document_loaders/fs/json"
import { DocxLoader } from "langchain/document_loaders/fs/docx"
<<<<<<< HEAD
=======
import { CSVLoader } from "langchain/document_loaders/fs/csv"
import { CheerioWebBaseLoader } from "langchain/document_loaders/web/cheerio"
import { RecursiveUrlLoader } from "langchain/document_loaders/web/recursive_url"
>>>>>>> b1e447ea
import { compile } from "html-to-text"
import { MultiPartData, H3Event } from 'h3'
import { createRetriever } from '@/server/retriever'
import type { PageParser } from '@/server/types'
import { RecursiveUrlLoader, type RecursiveUrlLoaderOptions } from '@/server/utils/recursiveUrlLoader'

export const loadDocuments = async (file: MultiPartData) => {
  const Loaders = {
    pdf: PDFLoader,
    json: JSONLoader,
    csv: CSVLoader,
    docx: DocxLoader,
    doc: DocxLoader,
    txt: TextLoader,
    md: TextLoader,
  } as const

  const ext = (file.filename?.match(/\.(\w+)$/)?.[1] || 'txt').toLowerCase() as keyof typeof Loaders
  if (!Loaders[ext]) {
    throw new Error(`Unsupported file type: ${ext}`)
  }
  const blob = new Blob([file.data], { type: file.type })
  return new Loaders[ext](blob).load()
}

interface LoadUrlOptions {
  pageParser: PageParser
  maxDepth?: number
  excludeGlobs?: string[]
}

export const loadURL = async (url: string, options: LoadUrlOptions) => {
  console.log('Entry URL:', url, options.pageParser)
  let loaderOptions: RecursiveUrlLoaderOptions = {
    maxDepth: options.maxDepth ?? 0,
    callerOptions: {
      maxRetries: 1,
    },
    timeout: 5000,
    excludeGlobs: options.excludeGlobs ?? [],
  }

  if (options.pageParser === 'jinaReader') {
    loaderOptions.fetch = (url, options) => {
      return fetch(`https://r.jina.ai/${url}`, options)
    }
    loaderOptions.extractMetadata = (text, url) => {
      return {
        source: url,
        title: text.trim().match(/(?<=^Title: ).+/)?.[0] ?? ''
      }
    }
  } else {
    loaderOptions.extractor = compile({ wordwrap: 130 })
  }

  const loader = new RecursiveUrlLoader(url, loaderOptions)
  const docs = await loader.load()

  return docs
}

export const ingestDocument = async (
  files: MultiPartData[],
  collectionName: string,
  embedding: string,
  event: H3Event
) => {
  const docs = []

  for (const file of files) {
    const loadedDocs = await loadDocuments(file)
    loadedDocs.forEach((doc) => doc.metadata.source = file.filename)
    docs.push(...loadedDocs)
  }

  const embeddings = createEmbeddings(embedding, event)
  const retriever = await createRetriever(embeddings, collectionName)

  await retriever.addDocuments(docs)

  console.log(`${docs.length} documents added to collection ${collectionName}.`)
}

export const ingestURLs = async (
  urls: string[],
  collectionName: string,
  embedding: string,
  event: H3Event
) => {
  const docs: Document[] = []
  const entryAndChildUrls = new Set<string>()
  const { pageParser, maxDepth, excludeGlobs } = await parseKnowledgeBaseFormRequest(event)

  for (const url of urls) {
    const loadedDocs = await loadURL(url, { pageParser, maxDepth, excludeGlobs })
    loadedDocs.forEach(doc => {
      docs.push(doc)
      entryAndChildUrls.add(doc.metadata.source.replace(/\/$/, ''))
    })
  }

  const embeddings = createEmbeddings(embedding, event)
  const retriever = await createRetriever(embeddings, collectionName)

  await retriever.addDocuments(docs)

  console.log(`${docs.length} URLs added to collection ${collectionName}.`)

  console.log('All URLs:', entryAndChildUrls)

  return entryAndChildUrls
}<|MERGE_RESOLUTION|>--- conflicted
+++ resolved
@@ -3,12 +3,7 @@
 import { TextLoader } from "langchain/document_loaders/fs/text"
 import { JSONLoader } from "langchain/document_loaders/fs/json"
 import { DocxLoader } from "langchain/document_loaders/fs/docx"
-<<<<<<< HEAD
-=======
 import { CSVLoader } from "langchain/document_loaders/fs/csv"
-import { CheerioWebBaseLoader } from "langchain/document_loaders/web/cheerio"
-import { RecursiveUrlLoader } from "langchain/document_loaders/web/recursive_url"
->>>>>>> b1e447ea
 import { compile } from "html-to-text"
 import { MultiPartData, H3Event } from 'h3'
 import { createRetriever } from '@/server/retriever'
