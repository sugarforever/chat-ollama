import { Document } from "@langchain/core/documents"
import { PDFLoader } from "langchain/document_loaders/fs/pdf"
import { TextLoader } from "langchain/document_loaders/fs/text"
import { JSONLoader } from "langchain/document_loaders/fs/json"
import { DocxLoader } from "langchain/document_loaders/fs/docx"
import { CheerioWebBaseLoader } from "langchain/document_loaders/web/cheerio"
import { RecursiveUrlLoader } from "langchain/document_loaders/web/recursive_url"
import { compile } from "html-to-text"
import { MultiPartData, H3Event } from 'h3'
import { createRetriever } from '@/server/retriever'
import type { PageParser } from '@/server/types'

export const loadDocuments = async (file: MultiPartData) => {
  const Loaders = {
    pdf: PDFLoader,
    json: JSONLoader,
    docx: DocxLoader,
    doc: DocxLoader,
    txt: TextLoader,
    md: TextLoader,
  } as const

  const ext = (file.filename?.match(/\.(\w+)$/)?.[1] || 'txt').toLowerCase() as keyof typeof Loaders
  if (!Loaders[ext]) {
    throw new Error(`Unsupported file type: ${ext}`)
  }
  const blob = new Blob([file.data], { type: file.type })
  return new Loaders[ext](blob).load()
}

export const loadURL = async (url: string, pageParser: PageParser) => {
  console.log("URL: ", url)
  if (pageParser === 'jinaReader') {
    console.log("Using Jina reader to load URL")
    const jinaUrl = `https://r.jina.ai/${url}`
    const response = await fetch(jinaUrl)
    const data = await response.text()
<<<<<<< HEAD
    return [
      new Document({
        pageContent: data,
        metadata: { source: url }
      })
    ]
  }
  // default `cheerio`
  else {
    console.log("Using CheerioWebBaseLoader to load URL")
=======
    return [new Document({
      pageContent: data
    })]
  } else {
    /*console.log("Using CheerioWebBaseLoader to load URL")
>>>>>>> 5107de10
    const loader = new CheerioWebBaseLoader(url)
    const docs = await loader.load()
    console.log(`Documents loaded and parsed from ${url}:`, docs)*/

    const compiledConvert = compile({ wordwrap: 130 }) // returns (text: string) => string;

    const loader = new RecursiveUrlLoader(url, {
      extractor: compiledConvert,
      maxDepth: 1
    })

    const docs = await loader.load()
    return docs
  }
}

export const ingestDocument = async (
  files: MultiPartData[],
  collectionName: string,
  embedding: string,
  event: H3Event
) => {
  const docs = []

  for (const file of files) {
    const loadedDocs = await loadDocuments(file)
    loadedDocs.forEach((doc) => doc.metadata.source = file.filename)
    docs.push(...loadedDocs)
  }

  const embeddings = createEmbeddings(embedding, event)
  const retriever = await createRetriever(embeddings, collectionName)

  await retriever.addDocuments(docs)

  console.log(`${docs.length} documents added to collection ${collectionName}.`)
}

export const ingestURLs = async (
  urls: string[],
  collectionName: string,
  embedding: string,
  event: H3Event
) => {
  const docs = []
  const { pageParser } = await parseKnowledgeBaseFormRequest(event)

  for (const url of urls) {
    const loadedDocs = await loadURL(url, pageParser)
    docs.push(...loadedDocs)
  }

  const embeddings = createEmbeddings(embedding, event)
  const retriever = await createRetriever(embeddings, collectionName)

  await retriever.addDocuments(docs)

  console.log(`${docs.length} URLs added to collection ${collectionName}.`)
}<|MERGE_RESOLUTION|>--- conflicted
+++ resolved
@@ -35,24 +35,14 @@
     const jinaUrl = `https://r.jina.ai/${url}`
     const response = await fetch(jinaUrl)
     const data = await response.text()
-<<<<<<< HEAD
     return [
       new Document({
         pageContent: data,
         metadata: { source: url }
       })
     ]
-  }
-  // default `cheerio`
-  else {
-    console.log("Using CheerioWebBaseLoader to load URL")
-=======
-    return [new Document({
-      pageContent: data
-    })]
   } else {
     /*console.log("Using CheerioWebBaseLoader to load URL")
->>>>>>> 5107de10
     const loader = new CheerioWebBaseLoader(url)
     const docs = await loader.load()
     console.log(`Documents loaded and parsed from ${url}:`, docs)*/
