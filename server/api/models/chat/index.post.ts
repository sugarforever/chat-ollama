import { Readable } from 'stream';
import { AIMessage, HumanMessage, BaseMessage } from "@langchain/core/messages";
import { createStuffDocumentsChain } from "langchain/chains/combine_documents";
import { formatDocumentsAsString } from "langchain/util/document";
import { PromptTemplate } from "@langchain/core/prompts";
import { ChatPromptTemplate, MessagesPlaceholder } from "@langchain/core/prompts";
import { RunnablePassthrough, RunnableSequence } from "@langchain/core/runnables";
import { setEventStreamResponse, FetchWithAuth } from '@/server/utils';
import { BaseRetriever } from "@langchain/core/retrievers";
import { StringOutputParser } from "@langchain/core/output_parsers";
import prisma from "@/server/utils/prisma";
import { createChatModel, createEmbeddings } from '@/server/utils/models';
import { createRetriever } from '@/server/retriever';

const SYSTEM_TEMPLATE = `Answer the user's question based on the context below.
Your answer should be in the format of Markdown.

If the context doesn't contain any relevant information to the question, don't make something up and just say "I don't know":

<context>
{context}
</context>

<chat_history>
{chatHistory}
</chat_history>

<question>
{question}
</question>

Answer:
`;

const serializeMessages = (messages: Array<BaseMessage>): string =>
  messages.map((message) => `${message.role}: ${message.content}`).join("\n");

export default defineEventHandler(async (event) => {
  const { knowledgebaseId, model, family, messages, stream } = await readBody(event);

  if (knowledgebaseId) {
    console.log("Chat with knowledge base with id: ", knowledgebaseId);
    const knowledgebase = await prisma.knowledgeBase.findUnique({
      where: {
        id: knowledgebaseId,
      },
    });
    console.log(`Knowledge base ${knowledgebase?.name} with embedding "${knowledgebase?.embedding}"`);
    if (!knowledgebase) {
      setResponseStatus(event, 404, `Knowledge base with id ${knowledgebaseId} not found`);
      return;
    }

    const embeddings = createEmbeddings(knowledgebase.embedding, event);
    const retriever: BaseRetriever = await createRetriever(embeddings, `collection_${knowledgebase.id}`);

<<<<<<< HEAD
    const chat = createChatModel(model, event);
=======
    const questionAnsweringPrompt = ChatPromptTemplate.fromMessages([
      ["system", SYSTEM_TEMPLATE],
      new MessagesPlaceholder("messages"),
    ]);

    const chat = createChatModel(model, family, event);
>>>>>>> 6552dbeb

    const query = messages[messages.length - 1].content
    console.log("User query: ", query);

    const chain = RunnableSequence.from([
      {
        question: (input: { question: string; chatHistory?: string }) =>
          input.question,
        chatHistory: (input: { question: string; chatHistory?: string }) =>
          input.chatHistory ?? "",
        context: async (input: { question: string; chatHistory?: string }) => {
          const relevant_docs = await retriever.getRelevantDocuments(input.question);
          console.log("Relevant documents: ", relevant_docs);
          return formatDocumentsAsString(relevant_docs);
        },
      },
      PromptTemplate.fromTemplate(SYSTEM_TEMPLATE),
      chat
    ]);

    if (!stream) {
      const response = await chain.invoke({
        question: query,
        chatHistory: serializeMessages(messages),
      });

      return {
        message: {
          role: 'assistant',
          content: response?.content
        }
      };
    }

    setEventStreamResponse(event);
    const response = await chain.stream({
      question: query,
      chatHistory: serializeMessages(messages),
    });

    const readableStream = Readable.from((async function* () {
      for await (const chunk of response) {
        if (chunk?.content !== undefined) {
          const message = {
            message: {
              role: 'assistant',
              content: chunk?.content
            }
          };
          yield `${JSON.stringify(message)}\n\n`;
        }
      }
    })());
    return sendStream(event, readableStream);
  } else {
<<<<<<< HEAD
    const llm = createChatModel(model, event);
    const response = await llm?.stream(messages.map((message: BaseMessage) => {
=======
    const llm = createChatModel(model, family, event);
    const response = await llm?.stream(messages.map((message) => {
>>>>>>> 6552dbeb
      return [message.role, message.content];
    }));

    const readableStream = Readable.from((async function* () {
      for await (const chunk of response) {
        const message = {
          message: {
            role: 'assistant',
            content: chunk?.content
          }
        };
        yield `${JSON.stringify(message)}\n\n`;
      }
    })());

    return sendStream(event, readableStream);
  }
})<|MERGE_RESOLUTION|>--- conflicted
+++ resolved
@@ -54,17 +54,7 @@
     const embeddings = createEmbeddings(knowledgebase.embedding, event);
     const retriever: BaseRetriever = await createRetriever(embeddings, `collection_${knowledgebase.id}`);
 
-<<<<<<< HEAD
-    const chat = createChatModel(model, event);
-=======
-    const questionAnsweringPrompt = ChatPromptTemplate.fromMessages([
-      ["system", SYSTEM_TEMPLATE],
-      new MessagesPlaceholder("messages"),
-    ]);
-
     const chat = createChatModel(model, family, event);
->>>>>>> 6552dbeb
-
     const query = messages[messages.length - 1].content
     console.log("User query: ", query);
 
@@ -119,13 +109,8 @@
     })());
     return sendStream(event, readableStream);
   } else {
-<<<<<<< HEAD
-    const llm = createChatModel(model, event);
+    const llm = createChatModel(model, family, event);
     const response = await llm?.stream(messages.map((message: BaseMessage) => {
-=======
-    const llm = createChatModel(model, family, event);
-    const response = await llm?.stream(messages.map((message) => {
->>>>>>> 6552dbeb
       return [message.role, message.content];
     }));
 
