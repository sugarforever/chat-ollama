import { Ollama } from 'ollama'
import { PDFLoader } from "langchain/document_loaders/fs/pdf";
import { TextLoader } from "langchain/document_loaders/fs/text";
import { JSONLoader } from "langchain/document_loaders/fs/json";
import { DocxLoader } from "langchain/document_loaders/fs/docx";
import { RecursiveCharacterTextSplitter } from "langchain/text_splitter";
import { OllamaEmbeddings } from "@langchain/community/embeddings/ollama";
import { Chroma } from "@langchain/community/vectorstores/chroma";
import { MultiPartData, type H3Event } from 'h3';
import prisma from '@/server/utils/prisma';
import { createEmbeddings } from '@/server/utils/models';

const isOllamaModelExists = async (ollama: Ollama, modelName: string) => {
  const res = await ollama.list();
  return res.models.some(model => model.name.includes(modelName));
}

const ingestDocument = async (
  file: MultiPartData,
  collectionName: string,
  embedding: string,
  ollamaHost: string,
  event: H3Event
) => {
  const docs = await loadDocuments(file)

  const textSplitter = new RecursiveCharacterTextSplitter({ chunkSize: 1000, chunkOverlap: 200 });
  const splits = await textSplitter.splitDocuments(docs);
  const embeddings = createEmbeddings(embedding, event);

  const dbConfig = {
    collectionName: collectionName,
    url: process.env.CHROMADB_URL
  };
  const existingCollection = await Chroma.fromExistingCollection(embeddings, dbConfig);
  if (existingCollection) {
    await existingCollection.addDocuments(splits);
    console.log(`Chroma collection ${collectionName} updated`);
  } else {
    await Chroma.fromDocuments(splits, embeddings, dbConfig);
    console.log(`Chroma collection ${collectionName} created`);
  }
}

async function loadDocuments(file: MultiPartData) {
  const Loaders = {
    pdf: PDFLoader,
    json: JSONLoader,
    docx: DocxLoader,
    doc: DocxLoader,
    txt: TextLoader,
    md: TextLoader,
  } as const;

  const ext = (file.filename?.match(/\.(\w+)$/)?.[1] || 'txt').toLowerCase() as keyof typeof Loaders;
  if (!Loaders[ext]) {
    throw new Error(`Unsupported file type: ${ext}`);
  }
  const blob = new Blob([file.data], { type: file.type })
  return new Loaders[ext](blob).load();
}

export default defineEventHandler(async (event) => {
  const items = await readMultipartFormData(event);
  const { host, username, password } = event.context.ollama;

  const decoder = new TextDecoder("utf-8");
  const uploadedFiles: MultiPartData[] = [];
  const ollama: Ollama = new Ollama({ host, fetch: FetchWithAuth.bind({ username, password }) });

  let _name = ''
  let _description = ''
  let _embedding = ''
  items?.forEach((item) => {
    const key = item.name || '';
    const decodeData = decoder.decode(item.data)
    if (key.startsWith("file_")) {
      uploadedFiles.push(item);
    }
    if (key === 'name') {
      _name = decodeData
    }
    if (key === 'description') {
      _description = decodeData
    }
    if (key === 'embedding') {
      _embedding = decodeData
    }
  });

<<<<<<< HEAD
  const exist = await prisma.knowledgeBase.count({ where: { name: _name } }) > 0;
  if (exist) {
    setResponseStatus(event, 409);
    return {
      status: false,
      message: "Knowledge Base's Name already exist"
=======
  if (uploadedFiles.length === 0) {
    setResponseStatus(event, 400);
    return {
      status: "error",
      message: "Must upload at least one file"
    }
  }

  if (!(await isOllamaModelExists(ollama, _embedding))) {
    setResponseStatus(event, 404);
    return {
      status: "error",
      message: "Embedding model does not exist in Ollama"
>>>>>>> 6493c74c
    }
  }

  const affected = await prisma.knowledgeBase.create({
    data: {
      name: _name,
      description: _description,
      embedding: _embedding,
      created: new Date(),
    }
  });
  console.log(`Created knowledge base ${_name}: ${affected.id}`);

  try {
    for (const uploadedFile of uploadedFiles) {
      await ingestDocument(uploadedFile, `collection_${affected.id}`, affected.embedding!, host, event);

      const createdKnowledgeBaseFile = await prisma.knowledgeBaseFile.create({
        data: {
          url: uploadedFile.filename!,
          knowledgeBaseId: affected.id
        }
      });

      console.log("KnowledgeBaseFile with ID: ", createdKnowledgeBaseFile.id);
    }
  } catch (e) {
    await prisma.knowledgeBase.delete({
      where: {
        id: affected.id
      }
    });
    throw e;
  }

  return {
    status: "success"
  }
})<|MERGE_RESOLUTION|>--- conflicted
+++ resolved
@@ -88,14 +88,6 @@
     }
   });
 
-<<<<<<< HEAD
-  const exist = await prisma.knowledgeBase.count({ where: { name: _name } }) > 0;
-  if (exist) {
-    setResponseStatus(event, 409);
-    return {
-      status: false,
-      message: "Knowledge Base's Name already exist"
-=======
   if (uploadedFiles.length === 0) {
     setResponseStatus(event, 400);
     return {
@@ -109,7 +101,15 @@
     return {
       status: "error",
       message: "Embedding model does not exist in Ollama"
->>>>>>> 6493c74c
+    }
+  }
+
+  const exist = await prisma.knowledgeBase.count({ where: { name: _name } }) > 0;
+  if (exist) {
+    setResponseStatus(event, 409);
+    return {
+      status: "error",
+      message: "Knowledge Base's Name already exist"
     }
   }
 
