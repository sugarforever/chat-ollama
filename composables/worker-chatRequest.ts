--- conflicted
+++ resolved
@@ -157,11 +157,6 @@
             if (Array.isArray(messageContent)) {
               msgContent = messageContent
             } else {
-<<<<<<< HEAD
-              // For streaming, each chunk contains the full message content so far
-              // No need to accumulate - just replace with the latest content
-              msgContent = messageContent || ''
-=======
               // Different streaming patterns based on whether knowledge base is used:
               // - With knowledge base: each chunk contains full content (replace)
               // - Without knowledge base: each chunk contains incremental content (accumulate)
@@ -177,7 +172,6 @@
                   msgContent = newChunk
                 }
               }
->>>>>>> 5da6aa80
             }
 
             // Accumulate tool calls and results
