--- conflicted
+++ resolved
@@ -126,11 +126,9 @@
            
            :class="{'bg-slate-200 dark:bg-slate-700/30': currentSessionId !== item.id? item.isTop:'', 'bg-primary-100  dark:bg-primary-700/30 activated ': currentSessionId === item.id}"
            @click="onSelectChat(item.id!)">
-<<<<<<< HEAD
-        <div class="grow overflow-hidden" >
-          <div class="line-clamp-1">
-            {{ item.title || `New Chat ${item.id}` }}</div>
-          <div class="text-sm text-muted line-clamp-1 flex justify-between">{{ item.count }} messages
+        <div class="grow overflow-hidden">
+          <div class="line-clamp-1">{{ item.title || `${t("chat.newChat")} ${item.id}` }}</div>
+          <div class="text-sm text-muted line-clamp-1">{{ t("chat.messagesCount", [item.count]) }}
             <div>
               <UButton v-if="!item.isTop" icon="i-material-symbols-vertical-align-top" size="2xs" color="blue" class="mx-1 btn-delete"
                     @click.stop="onTopChat(item,'up')"></UButton>
@@ -140,11 +138,6 @@
                     @click.stop="onDeleteChat(item)"></UButton>
             </div>
           </div>
-=======
-        <div class="grow overflow-hidden">
-          <div class="line-clamp-1">{{ item.title || `${t("chat.newChat")} ${item.id}` }}</div>
-          <div class="text-sm text-muted line-clamp-1">{{ t("chat.messagesCount", [item.count]) }}</div>
->>>>>>> 8418770c
         </div>
         
       </div>
